--- conflicted
+++ resolved
@@ -137,11 +137,7 @@
 		}
 
 		// ToDo: c++20
-<<<<<<< HEAD
-		 /*constexpr */void onEntityStateChangedImpl(Entity& entity) noexcept override
-=======
 		/*constexpr */void onEntityStateChangedImpl(Entity& entity) noexcept override
->>>>>>> bb39f743
 		{
 			(emitEntityStateChange(std::get<HandleType<TComponent>>(m_ComponentHandles), entity), ...);
 		}
